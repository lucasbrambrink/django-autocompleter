#!/usr/bin/python
# -*- coding: utf-8 -*-


from test_app.tests.base import AutocompleterTestCase
from test_app.models import Stock, Indicator
from test_app.autocompleters import CalcAutocompleteProvider, FacetedStockAutocompleteProvider, StockAutocompleteProvider
from test_app import calc_info
from autocompleter import base, Autocompleter, registry, signal_registry
from autocompleter import settings as auto_settings


class FacetedStoringAndRemovingTestCase(AutocompleterTestCase):
    fixtures = ['stock_test_data_small.json']

    def test_store_facet_data(self):
        """
        Storing saves facet data
        """
        aapl = Stock.objects.get(symbol='AAPL')
        provider = FacetedStockAutocompleteProvider(aapl)
        provider.store()

        provider_name = provider.get_provider_name()
        # the FacetedStockAutocompleteProvider get_facets is set to ['sector']
        facet_set_name = base.FACET_SET_BASE_NAME % (provider_name, 'sector', 'Technology',)
        keys = self.redis.keys(facet_set_name)
        self.assertEqual(len(keys), 1)

        facet_map_name = base.FACET_MAP_BASE_NAME % (provider_name,)
        keys = self.redis.keys(facet_map_name)
        self.assertEqual(len(keys), 1)

        facet_data = provider._deserialize_data(self.redis.hget(keys[0], aapl.id))
        self.assertEqual(facet_data, [{'key': 'sector', 'value': aapl.sector}])

    def test_second_store_removes_old_facet_data(self):
        """
        Store removes outdated facet data
        """
        aapl = Stock.objects.get(symbol='AAPL')
        provider = FacetedStockAutocompleteProvider(aapl)
        provider.store()

        provider_name = provider.get_provider_name()
        # the FacetedStockAutocompleteProvider get_facets is set to ['sector']
        facet_set_name = base.FACET_SET_BASE_NAME % (provider_name, 'sector', 'Technology',)
        keys = self.redis.keys(facet_set_name)
        self.assertEqual(len(keys), 1)

        aapl.sector = 'Healthcare'
        aapl.save()
        provider.store()
        # make sure the old key was removed after the second store call
        keys = self.redis.keys(facet_set_name)
        self.assertEqual(len(keys), 0)
        facet_set_name = base.FACET_SET_BASE_NAME % (provider_name, 'sector', 'Healthcare',)
        keys = self.redis.keys(facet_set_name)
        self.assertEqual(len(keys), 1)

    def test_remove_facet_data(self):
        """
        Remove takes care of deleting facet data
        """
        aapl = Stock.objects.get(symbol='AAPL')
        provider = FacetedStockAutocompleteProvider(aapl)
        provider.store()
        provider.remove()

        provider_name = provider.get_provider_name()
        # the FacetedStockAutocompleteProvider get_facets is set to ['sector']
        facet_set_name = base.FACET_SET_BASE_NAME % (provider_name, 'sector', 'Technology',)
        keys = self.redis.keys(facet_set_name)
        self.assertEqual(len(keys), 0)

        facet_map_name = base.FACET_MAP_BASE_NAME % (provider_name,)
        keys = self.redis.keys(facet_map_name)
        self.assertEqual(len(keys), 0)


class StoringAndRemovingTestCase(AutocompleterTestCase):
    fixtures = ['stock_test_data_small.json', 'indicator_test_data_small.json']

    def test_store_and_remove(self):
        """
        Storing and removing an item works
        """
        aapl = Stock.objects.get(symbol='AAPL')
        provider = StockAutocompleteProvider(aapl)

        provider.store()
        keys = self.redis.hkeys('djac.test.stock')
        self.assertEqual(len(keys), 1)

        provider.remove()
        keys = self.redis.keys('djac.test.stock*')
        self.assertEqual(len(keys), 0)

    def test_store_saves_terms(self):
        """
        Storing saves norm terms, not plain terms
        """
        aapl = Stock.objects.get(symbol='AAPL')
        provider = StockAutocompleteProvider(aapl)
        provider.store()

        terms = provider.get_terms()
        norm_terms = provider._get_norm_terms(terms)
        provider_name = provider.get_provider_name()
        key = base.TERM_MAP_BASE_NAME % (provider_name,)
        terms_stored_serialized = self.redis.hget(key, aapl.id)
        terms_stored = provider._deserialize_data(terms_stored_serialized)
        self.assertEqual(norm_terms, terms_stored)
        self.assertNotEqual(terms, terms_stored)

    def test_dict_store_and_remove(self):
        """
        Storing and removing an dictionary item works
        """
        item = calc_info.calc_dicts[0]
        provider = CalcAutocompleteProvider(item)
        provider.store()

        keys = self.redis.hkeys('djac.test.metric')
        self.assertEqual(len(keys), 1)

        provider.remove()
        keys = self.redis.keys('djac.test.metric*')
        self.assertEqual(len(keys), 0)

    def test_store_and_remove_all_basic(self):
        """
        Storing and removing items all at once works for a dictionary obj autocompleter.
        """
        autocomp = Autocompleter("stock")

        autocomp.store_all()
        keys = self.redis.hkeys('djac.test.stock')
        self.assertEqual(len(keys), 101)

        autocomp.remove_all()
        keys = self.redis.keys('djac.test.stock*')
        self.assertEqual(len(keys), 0)

    def test_orphan_removal(self):
        """
        test orphan removal
        """
        signal_registry.register(Indicator)

        autocomp = Autocompleter("indicator")
        autocomp.store_all()

        unemployment = Indicator.objects.get(internal_name='unemployment_rate')

        unemployment.name = 'free parking'
        unemployment.save()

        self.assertTrue(autocomp.suggest('free parking')[0]['id'] == 1)
        self.assertTrue(len(autocomp.suggest('US Unemployment Rate')) == 0)

        autocomp.remove_all()
        signal_registry.unregister(Indicator)

    def test_dict_store_and_remove_all_basic(self):
        """
        Storing and removing items all at once works for a single-model autocompleter.
        """
        autocomp = Autocompleter("metric")

        autocomp.store_all()
        keys = self.redis.hkeys('djac.test.metric')
        self.assertEqual(len(keys), 8)

        autocomp.remove_all()
        keys = self.redis.keys('djac.test.metric')
        self.assertEqual(len(keys), 0)

    def test_store_and_remove_all_basic_with_caching(self):
        """
        Storing and removing items all at once works with caching turned on
        """
        # Let's turn on caching because that will store things in Redis and we want to make
        # sure we clean them up.
        setattr(auto_settings, 'CACHE_TIMEOUT', 3600)

        autocomp = Autocompleter("stock")
        autocomp.store_all()

        keys = self.redis.hkeys('djac.test.stock')
        self.assertEqual(len(keys), 101)

        autocomp = Autocompleter("stock")
        for i in range(0, 3):
            autocomp.suggest('a')
            autocomp.suggest('z')
            autocomp.exact_suggest('aapl')
            autocomp.exact_suggest('xyz')

        autocomp.remove_all()
        keys = self.redis.keys('djac.test.stock*')
        self.assertEqual(len(keys), 0)

        # Must set the setting back to where it was as it will persist
        setattr(auto_settings, 'CACHE_TIMEOUT', 0)

    def test_dict_store_and_remove_all_basic_with_caching(self):
        """
        Storing and removing items all at once works with caching turned on on dict ac
        """
        # Let's turn on caching because that will store things in Redis and we want to make
        # sure we clean them up.
        setattr(auto_settings, 'CACHE_TIMEOUT', 3600)

        autocomp = Autocompleter("metric")
        autocomp.store_all()

        keys = self.redis.hkeys('djac.test.metric')
        self.assertEqual(len(keys), 8)

        autocomp = Autocompleter("metric")
        for i in range(0, 3):
            autocomp.suggest('m')
            autocomp.suggest('e')
            autocomp.exact_suggest('PE Ratio TTM')
            autocomp.exact_suggest('Market Cap')

        autocomp.remove_all()

        keys = self.redis.keys('djac.test.metric*')
        self.assertEqual(len(keys), 0)

        # Must set the setting back to where it was as it will persist
        setattr(auto_settings, 'CACHE_TIMEOUT', 0)

    def test_store_and_remove_all_multi(self):
        """
        Storing and removing items all at once works for a multi-model autocompleter.
        """
        autocomp = Autocompleter("mixed")

        autocomp.store_all()
        keys = self.redis.hkeys('djac.test.stock')
        self.assertEqual(len(keys), 101)
        keys = self.redis.hkeys('djac.test.ind')
        self.assertEqual(len(keys), 100)
        keys = self.redis.hkeys('djac.test.metric')
        self.assertEqual(len(keys), 8)

        autocomp.remove_all()
        keys = self.redis.keys('djac.test.stock*')
        self.assertEqual(len(keys), 0)
        keys = self.redis.keys('djac.test.ind*')
        self.assertEqual(len(keys), 0)
        keys = self.redis.keys('djac.test.mixed*')
        self.assertEqual(len(keys), 0)
        keys = self.redis.keys('djac.test.metric*')
        self.assertEqual(len(keys), 0)

    def test_remove_intermediate_results_exact_suggest(self):
        """
        After exact_suggest call, all intermediate result sets are removed
        """
        setattr(auto_settings, 'MAX_EXACT_MATCH_WORDS', 2)
        autocomp = Autocompleter('stock')
        autocomp.store_all()

        autocomp.exact_suggest('aapl')
        keys = self.redis.keys('djac.results.*')
        self.assertEqual(len(keys), 0)

        setattr(auto_settings, 'MAX_EXACT_MATCH_WORDS', 0)

    def test_remove_intermediate_results_suggest(self):
        """
        After suggest call, all intermediate result sets are removed
        """
        autocomp = Autocompleter('stock')
        autocomp.store_all()

        autocomp.suggest('aapl')
        keys = self.redis.keys('djac.results.*')
        self.assertEqual(len(keys), 0)

<<<<<<< HEAD
    def test_store_facet_data(self):
        """
        Storing saves facet data
        """
        aapl = Stock.objects.get(symbol='AAPL')
        provider = StockAutocompleteProvider(aapl)
        provider.store()

        provider_name = provider.get_provider_name()
        # the stockautocompleteprovider facets is set to 'search_name', so the
        # facet set name will be set to 'AAPL'
        facet_set_name = base.FACET_SET_BASE_NAME % (provider_name, 'AAPL',)
        keys = self.redis.keys(facet_set_name)
        self.assertEqual(len(keys), 1)

        facet_map_name = base.FACET_MAP_BASE_NAME % (provider_name,)
        keys = self.redis.keys(facet_map_name)
        self.assertEqual(len(keys), 1)

        facet_data = provider._deserialize_data(self.redis.hget(keys[0], aapl.id))
        self.assertEqual(facet_data,
            [{'key': 'search_name', 'value': aapl.symbol}, {'key': 'type', 'value': 'stock'}])

    def test_second_store_removes_old_facet_data(self):
        """
        Store removes outdated facet data
        """
        aapl = Stock.objects.get(symbol='AAPL')
        provider = StockAutocompleteProvider(aapl)
        provider.store()

        provider_name = provider.get_provider_name()
        # the stockautocompleteprovider facets is set to 'search_name', so the
        # facet set name will be set to 'AAPL'
        facet_set_name = base.FACET_SET_BASE_NAME % (provider_name, 'AAPL',)
        keys = self.redis.keys(facet_set_name)
        self.assertEqual(len(keys), 1)

        aapl.symbol = 'GOOGL'
        aapl.save()
        provider.store()
        # make sure the old key was removed after the second store call
        keys = self.redis.keys(facet_set_name)
        self.assertEqual(len(keys), 0)
        facet_set_name = base.FACET_SET_BASE_NAME % (provider_name, 'GOOGL',)
        keys = self.redis.keys(facet_set_name)
        self.assertEqual(len(keys), 1)

    def test_remove_facet_data(self):
        """
        Remove takes care of deleting facet data
        """
        aapl = Stock.objects.get(symbol='AAPL')
        provider = StockAutocompleteProvider(aapl)
        provider.store()
        provider.remove()

        provider_name = provider.get_provider_name()
        # the stockautocompleteprovider facets is set to 'search_name', so the
        # facet set name will be set to 'AAPL'
        facet_set_name = base.FACET_SET_BASE_NAME % (provider_name, 'AAPL',)
        keys = self.redis.keys(facet_set_name)
        self.assertEqual(len(keys), 0)

        facet_map_name = base.FACET_MAP_BASE_NAME % (provider_name,)
        keys = self.redis.keys(facet_map_name)
        self.assertEqual(len(keys), 0)

=======
>>>>>>> 999cc30a

class SelectiveStoringTestCase(AutocompleterTestCase):
    fixtures = ['indicator_test_data_small.json']

    def test_selective_add_and_remove(self):
        """
        We can exclude certain objects from the autocompleter selectively.
        """
        autocomp = Autocompleter("indicator")
        autocomp.store_all()
        matches = autocomp.suggest('us unemployment rate')
        self.assertEqual(len(matches), 1)
        autocomp.remove_all()

        autocomp = Autocompleter("indicator_selective")
        autocomp.store_all()
        matches = autocomp.suggest('us unemployment rate')
        self.assertEqual(len(matches), 0)
        autocomp.remove_all()


class SignalBasedStoringTestCase(AutocompleterTestCase):
    fixtures = ['indicator_test_data_small.json']

    def test_signal_based_add_and_remove(self):
        """
        Turning on signals will automatically add and remove and object from the autocompleter
        """
        aapl = Stock(symbol='AAPL', name='Apple', market_cap=50)
        aapl.save()
        keys = self.redis.keys('djac.test.stock*')
        self.assertEqual(len(keys), 0)

        signal_registry.register(Stock)

        aapl.save()
        keys = self.redis.keys('djac.test.stock*')
        self.assertNotEqual(len(keys), 0)

        aapl.delete()
        keys = self.redis.keys('djac.test.stock*')
        self.assertEqual(len(keys), 0)

        signal_registry.unregister(Stock)

    def test_signal_based_update(self):
        """
        Turning on signals will automatically update objects in the autocompleter
        """
        signal_registry.register(Stock)

        aapl = Stock(symbol='AAPL', name='Apple', market_cap=50)
        aapl.save()

        autocomp = Autocompleter("stock")
        matches = autocomp.suggest('aapl')

        self.assertEqual(len(matches), 1)
        aapl.symbol = 'XYZ'
        aapl.name = 'XYZ & Co.'
        aapl.save()

        matches = autocomp.suggest('aapl')
        self.assertEqual(len(matches), 0)
        matches = autocomp.suggest('xyz')
        self.assertEqual(len(matches), 1)

        aapl.delete()
        keys = self.redis.keys('djac.test.stock*')
        self.assertEqual(len(keys), 0)

        signal_registry.unregister(Stock)

    def test_register(self):
        """
        Register/Unregister works
        """
        registry.unregister("stock", StockAutocompleteProvider)
        providers = registry.get_all_by_autocompleter("stock")
        self.assertEqual(len(providers), 0)

        # Have to leave things the way models.py init-ed them for other tests!
        registry.register("stock", StockAutocompleteProvider)
        providers = registry.get_all_by_autocompleter("stock")
        self.assertEqual(len(providers), 1)<|MERGE_RESOLUTION|>--- conflicted
+++ resolved
@@ -282,77 +282,6 @@
         keys = self.redis.keys('djac.results.*')
         self.assertEqual(len(keys), 0)
 
-<<<<<<< HEAD
-    def test_store_facet_data(self):
-        """
-        Storing saves facet data
-        """
-        aapl = Stock.objects.get(symbol='AAPL')
-        provider = StockAutocompleteProvider(aapl)
-        provider.store()
-
-        provider_name = provider.get_provider_name()
-        # the stockautocompleteprovider facets is set to 'search_name', so the
-        # facet set name will be set to 'AAPL'
-        facet_set_name = base.FACET_SET_BASE_NAME % (provider_name, 'AAPL',)
-        keys = self.redis.keys(facet_set_name)
-        self.assertEqual(len(keys), 1)
-
-        facet_map_name = base.FACET_MAP_BASE_NAME % (provider_name,)
-        keys = self.redis.keys(facet_map_name)
-        self.assertEqual(len(keys), 1)
-
-        facet_data = provider._deserialize_data(self.redis.hget(keys[0], aapl.id))
-        self.assertEqual(facet_data,
-            [{'key': 'search_name', 'value': aapl.symbol}, {'key': 'type', 'value': 'stock'}])
-
-    def test_second_store_removes_old_facet_data(self):
-        """
-        Store removes outdated facet data
-        """
-        aapl = Stock.objects.get(symbol='AAPL')
-        provider = StockAutocompleteProvider(aapl)
-        provider.store()
-
-        provider_name = provider.get_provider_name()
-        # the stockautocompleteprovider facets is set to 'search_name', so the
-        # facet set name will be set to 'AAPL'
-        facet_set_name = base.FACET_SET_BASE_NAME % (provider_name, 'AAPL',)
-        keys = self.redis.keys(facet_set_name)
-        self.assertEqual(len(keys), 1)
-
-        aapl.symbol = 'GOOGL'
-        aapl.save()
-        provider.store()
-        # make sure the old key was removed after the second store call
-        keys = self.redis.keys(facet_set_name)
-        self.assertEqual(len(keys), 0)
-        facet_set_name = base.FACET_SET_BASE_NAME % (provider_name, 'GOOGL',)
-        keys = self.redis.keys(facet_set_name)
-        self.assertEqual(len(keys), 1)
-
-    def test_remove_facet_data(self):
-        """
-        Remove takes care of deleting facet data
-        """
-        aapl = Stock.objects.get(symbol='AAPL')
-        provider = StockAutocompleteProvider(aapl)
-        provider.store()
-        provider.remove()
-
-        provider_name = provider.get_provider_name()
-        # the stockautocompleteprovider facets is set to 'search_name', so the
-        # facet set name will be set to 'AAPL'
-        facet_set_name = base.FACET_SET_BASE_NAME % (provider_name, 'AAPL',)
-        keys = self.redis.keys(facet_set_name)
-        self.assertEqual(len(keys), 0)
-
-        facet_map_name = base.FACET_MAP_BASE_NAME % (provider_name,)
-        keys = self.redis.keys(facet_map_name)
-        self.assertEqual(len(keys), 0)
-
-=======
->>>>>>> 999cc30a
 
 class SelectiveStoringTestCase(AutocompleterTestCase):
     fixtures = ['indicator_test_data_small.json']

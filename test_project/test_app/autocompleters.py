--- conflicted
+++ resolved
@@ -48,11 +48,7 @@
 
     @classmethod
     def get_facets(cls):
-<<<<<<< HEAD
-        return ['search_name', 'type']
-=======
         return ['sector']
->>>>>>> 999cc30a
 
     def get_data(self):
         return {

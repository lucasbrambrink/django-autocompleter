import copy
import re
import unicodedata

from autocompleter import settings

def replace_all(string, replace=[], with_this=''):
    '''
    replace all items in replace with with
    '''
    for i in replace:
        string = string.replace(i, with_this)
    return string


def get_normalized_term(term, replaced_chars=[]):
    """
    Convert the term into a basic form that's easier to search.
    1) Force convert from text to unicode if necessary
    2) Make lowercase
    3) Convert to ASCII, switching characters with accents to their non-accented form
    4) Replace & with and
    5) (Optionally) remove dashes
    5) Trim white space off end and beginning
    6) Remove extra spaces
    7) Remove all characters that are not alphanumeric
    """
    if type(term) == str:
        term = term.decode('utf-8')
    term = term.lower()
    term = unicodedata.normalize('NFKD', unicode(term)).encode('ASCII', 'ignore')
    term = term.replace('&', 'and')
    term = term.strip()
    term = replace_all(term, replace=replaced_chars, with_this=' ')
    term = replace_all(term, replace=settings.JOIN_CHARS, with_this='')
    term = re.sub(r'[\s]+', ' ', term)
    term = re.sub(settings.CHARACTER_FILTER, '', term)
    return term


def get_norm_term_variations(term):
    """
    Get variations of a term in formalized form
    """
    norm_terms = []
<<<<<<< HEAD
    combinations = settings.JOIN_CHARS_COMBINATIONS
    for i in combinations:
        norm_term = get_normalized_term(term, i)
        if i not in norm_terms:
=======
    norm_term = get_normalized_term(term, dash_replacement='')
    if norm_term.strip() != '':
        norm_terms.append(norm_term)
    if '-' in term:
        norm_term = get_normalized_term(term, dash_replacement=' ')
        if norm_term.strip() != '':
>>>>>>> 799495f9
            norm_terms.append(norm_term)
    return norm_terms


def get_all_variations(term, phrase_aliases):
    """
    Given the term and dict of phrase to phrase alias mappings,
    return all perumations of term with possible alias phrases substituted
    """
    # We form a stack of different terms we come up with and put each new alias in
    #then keep popping from it until the stack is empty. The stack allows us to
    # alias different parts of already aliased terms
    # ie. US CPI -> United Stats CPI -> United States Consumer Price Index
    term_stack = [term]

    # Term aliases serves two functions:
    # 1) The keys represent each valid term we have.
    # 2) The values are each list of parts of the term that have already been aliased
    # This is to prevent double aliasing... i.e. California -> CA -> Canada.
    term_aliases = {term: []}

    while len(term_stack) != 0:
        # Grab the term
        term = term_stack.pop()
        # Get the ranges that have already been aliased for the term
        aliased_phrase_ranges = term_aliases[term]
        # Get indices of all the phrases in that term and iterate through all phrases in term
        phrase_map = get_phrase_indices_for_term(term)
        for phrase in phrase_map.keys():
            # If the phrase has defined aliases, we try to replace with it's aliae
            if phrase in phrase_aliases:
                # First we get the index of the start/end words of the phrasein the term
                # the alias is meant to replace
                (aliasable_phrase_start, aliasable_phrase_end,) = phrase_map[phrase]
                # If any part of the phrase meant to be replaced is itself an alias, then nevermind.
                if term_phrase_already_aliased(aliasable_phrase_start, aliasable_phrase_end,
                        aliased_phrase_ranges):
                    continue

                # Grab aliases, iterate through them and do the replacing
                phrase_alias_list = phrase_aliases[phrase]
                for phrase_alias in phrase_alias_list:
                    term_words = term.split()
                    term_words[aliasable_phrase_start:aliasable_phrase_end] = [phrase_alias]
                    term_alias = ' '.join(term_words)
                    # If newly aliased term is not a new term, then nevermind...Else can get in endless aliasing loop
                    if term_alias in term_aliases:
                        continue
                    # Otherwise add new term to stack for further possible aliasing
                    term_stack.append(term_alias)
                    # And add to dict of aliased terms
                    # Aliased phrase ranges of this new term equals the already aliased phrase ranges
                    # of the parent term + this newly aliased phrase range
                    term_alias_phrase_ranges = copy.copy(aliased_phrase_ranges)
                    term_alias_phrase_ranges.append((aliasable_phrase_start, aliasable_phrase_end,))
                    term_aliases[term_alias] = term_alias_phrase_ranges

    return term_aliases.keys()


def get_phrase_indices_for_term(term):
    """
    For an term, return of index of every phrase in the term to it's
    word position (start word number, end word number,) within the term.

    Note: if a phrase appears twice in a term, then the very last position
    will be recorded. For our purposes, this works because other occurences
    will be handled when this function is called recursively
    """
    words = term.split()
    num_words = len(words)
    phrase_map = {}
    for i in range(0, num_words):
        for j in range(1, num_words + 1):
            if i >= j:
                continue
            phrase = ' '.join(words[i:j])
            phrase_map[phrase] = (i, j,)
    return phrase_map


def term_phrase_already_aliased(aliasable_phrase_start, aliasable_phrase_end,
        aliased_phrase_ranges):
    """
    For the phrase range (start/end word index) that we want to alias, tell us if
    some part of the phrase has already been aliased.
    """
    for aliased_phrase_range in aliased_phrase_ranges:
        (aliased_phrase_start, aliased_phrase_end,) = aliased_phrase_range
        if aliasable_phrase_start >= aliased_phrase_start:
            return True
        elif aliasable_phrase_end <= aliased_phrase_end:
            return True
    return False<|MERGE_RESOLUTION|>--- conflicted
+++ resolved
@@ -43,24 +43,15 @@
     Get variations of a term in formalized form
     """
     norm_terms = []
-<<<<<<< HEAD
     combinations = settings.JOIN_CHARS_COMBINATIONS
-    for i in combinations:
-        norm_term = get_normalized_term(term, i)
-        if i not in norm_terms:
-=======
-    norm_term = get_normalized_term(term, dash_replacement='')
-    if norm_term.strip() != '':
-        norm_terms.append(norm_term)
-    if '-' in term:
-        norm_term = get_normalized_term(term, dash_replacement=' ')
-        if norm_term.strip() != '':
->>>>>>> 799495f9
+    for combo in combinations:
+        norm_term = get_normalized_term(term, combo)
+        if norm_term.strip() != '' and norm_term not in norm_terms:
             norm_terms.append(norm_term)
     return norm_terms
 
 
-def get_all_variations(term, phrase_aliases):
+def get_aliased_variations(term, phrase_aliases):
     """
     Given the term and dict of phrase to phrase alias mappings,
     return all perumations of term with possible alias phrases substituted
